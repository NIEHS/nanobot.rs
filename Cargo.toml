--- conflicted
+++ resolved
@@ -14,7 +14,6 @@
 html-escape = "0.2.13"
 lazy_static = "1.4.0"
 minijinja = { version = "0.32.0", features = ["json", "urlencode", "preserve_order"]}
-# ontodev_valve = "0.2.1"
 regex = "1.7.0"
 serde_json = { version = "1.0", features = ["preserve_order"] }
 serde = { version = "1.0.148", features = ["derive"] }
@@ -26,29 +25,21 @@
 tracing = "0.1.37"
 tracing-subscriber = { version = "0.3.16", features = ["env-filter"] }
 urlencoding = "2.1.2"
-<<<<<<< HEAD
 wiring_rs = { git = "https://github.com/ontodev/wiring.rs" } 
 async-recursion = "1.0.2"
 reqwest = { version = "0.11.14", features = ["blocking"] }
 itertools = "0.10.5" 
-ontodev_hiccup = { git = "https://github.com/ontodev/hiccup.rs" }
 thiserror = "1.0"
-=======
-wiring_rs = { git = "https://github.com/ontodev/wiring.rs" }
-itertools = "0.10.5"
->>>>>>> 7fb31697
 
 [dependencies.ontodev_hiccup]
 git = "https://github.com/ontodev/hiccup.rs"
 rev = "fb8bfe02fc36389c89d335d81488d7d1da719c1f"
 
 [dependencies.ontodev_valve]
-# path = "../ontodev_demo/valve.rs"
 git = "https://github.com/ontodev/valve.rs"
 rev = "02dd134833e07fcc979d146c7a5ef68820bf0d64"
 
 [dependencies.ontodev_sqlrest]
-# path = "../sqlrest.rs"
 git = "https://github.com/ontodev/sqlrest.rs"
 rev = "750c459c47b702761e05f88c58315dc0660daad1"
 
