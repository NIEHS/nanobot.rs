--- conflicted
+++ resolved
@@ -7,9 +7,6 @@
 
 [dependencies]
 clap = { version = "4.0.27", features = ["cargo", "derive"] }
-<<<<<<< HEAD
 ontodev_valve = "0.1.13"
 async-std = { version = "1", features = [ "attributes" ] } 
-=======
-toml = { version = "0.5.9" }
->>>>>>> 727ec415
+toml = { version = "0.5.9" }