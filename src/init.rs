use crate::config::Config;
use ontodev_valve::configure_and_or_load;
use std::error;
use std::fs;
use std::fs::File;
use std::fs::OpenOptions;
use std::io::{prelude::*, BufReader};
use std::path::Path;

fn add_to_gitignore(input: &str) -> Result<String, String> {
    if Path::new(".gitignore").exists() {
        let file = File::open(".gitignore").unwrap();
        let reader = BufReader::new(file);

        let mut found = false; //if true, then input is already in .gitignore
        let mut last_line_empty = false;
        let mut modified = false; //if true, then nanobot has already modified .gitignore

        for line in reader.lines() {
            let string = line.unwrap();
            if string.contains(input) {
                found = true;
            }
            if string.trim().eq("") {
                last_line_empty = true;
            } else {
                last_line_empty = false;
            }
            if string.contains("Generated by nanobot") {
                modified = true;
            }
        }

        if !found {
            if modified {
                //insert input in .gitignore
                //where nanobot has already modified the file previously
                let mut file = OpenOptions::new().write(true).open(".gitignore").unwrap();

                let file_string = fs::read_to_string(".gitignore").unwrap();
                let mut file_lines: Vec<&str> = file_string.split("\n").collect();
                for (pos, line) in file_lines.clone().iter().enumerate() {
                    if line.contains("Generated by nanobot") {
                        file_lines.insert(pos + 1, input);
                    }
                }
                let file_res = file_lines.join("\n");

                if let Err(e) = write!(file, "{}", file_res) {
                    eprintln!("Couldn't write to file: {}", e);
                }
                Ok(String::from("NotFound-Modified"))
            } else {
                let mut file = OpenOptions::new()
                    .write(true)
                    .append(true)
                    .open(".gitignore")
                    .unwrap();

                if !last_line_empty {
                    if let Err(e) = writeln!(file, "") {
                        eprintln!("Couldn't write to file: {}", e);
                    }
                }

                if let Err(e) = writeln!(file, "# Generated by nanobot") {
                    eprintln!("Couldn't write to file: {}", e);
                }

                if let Err(e) = writeln!(file, "{}", input) {
                    eprintln!("Couldn't write to file: {}", e);
                }
                Ok(String::from("NotFound-NotModified"))
            }
        } else {
            //input is already in .gitignore
            Ok(String::from("Found"))
        }
    } else {
        Ok(String::from("No .gitignore"))
    }
}

fn create_table_tsv() -> Result<(), Box<dyn error::Error>> {
    let data = include_str!("resources/table.tsv");
    fs::write("src/schema/table.tsv", data).expect("Unable to write file");
    Ok(())
}

fn create_column_tsv() -> Result<(), Box<dyn error::Error>> {
    let data = include_str!("resources/column.tsv");
    fs::write("src/schema/column.tsv", data).expect("Unable to write file");
    Ok(())
}

fn create_datatype_tsv() -> Result<(), Box<dyn error::Error>> {
    let data = include_str!("resources/datatype.tsv");
    fs::write("src/schema/datatype.tsv", data).expect("Unable to write file");
    Ok(())
}

<<<<<<< HEAD
pub async fn init(config: &Config) -> Result<String, String> {
    let database = config.connection.to_owned();
    match fs::create_dir_all("src/schema") {
        Err(_x) => return Err(String::from("Couldn't create folder src/schema")),
        Ok(_x) => {}
    };
=======
pub async fn init(database: &str) -> Result<String, String> {
    // Fail if nanobot.toml or .nanobot.db exist
    let path = Path::new("nanobot.toml");
    if path.exists() {
        return Err(format!(
            "Cannot init: '{}' file already exists.",
            path.display()
        ));
    }
    let path = Path::new(database);
    if path.exists() {
        return Err(format!(
            "Cannot init: '{}' database already exists",
            path.display()
        ));
    }
>>>>>>> 809bda28

    // Create default config nanobot.toml
    let path = Path::new("nanobot.toml");
    let toml = include_str!("resources/default_config.toml");
    fs::write(path, toml).expect("Unable to write file");
    tracing::info!("Created config file '{}'", path.display());

    // Create the basic VALVE schema tables, if they don't exist
    let path = Path::new("src/schema");
    if !path.exists() {
        match fs::create_dir_all(path) {
            Err(_x) => return Err(format!("Could not create '{}'", path.display())),
            Ok(_x) => {}
        };
        tracing::info!("Created '{}' directory", path.display());
    }

    let path = Path::new("src/schema/table.tsv");
    if !path.exists() {
        match create_table_tsv() {
            Err(_x) => return Err(format!("Could not create '{}'", path.display())),
            Ok(_x) => {}
        };
        tracing::info!("Created '{}' file", path.display());
    }

    let path = Path::new("src/schema/column.tsv");
    if !path.exists() {
        match create_column_tsv() {
            Err(_x) => return Err(format!("Could not create '{}'", path.display())),
            Ok(_x) => {}
        };
        tracing::info!("Created '{}' file", path.display());
    }

    let path = Path::new("src/schema/datatype.tsv");
    if !path.exists() {
        match create_datatype_tsv() {
            Err(_x) => return Err(format!("Could not create '{}'", path.display())),
            Ok(_x) => {}
        };
        tracing::info!("Created '{}' file", path.display());
    }

<<<<<<< HEAD
    //create database
    match File::create(&database) {
        Err(_x) => return Err(String::from("Couldn't create database")),
        Ok(_x) => {}
    }

    //add database to .gitignore
    match add_to_gitignore(format!("{}*", &database).as_str()) {
=======
    match File::create(database) {
        Err(_x) => return Err(format!("Could not create '{}'", database)),
        Ok(_x) => {}
    }

    // add database to .gitignore
    match add_to_gitignore(format!("{}*", database).as_str()) {
>>>>>>> 809bda28
        Err(x) => return Err(x),
        Ok(_x) => {}
    }

<<<<<<< HEAD
    //load tables into database
    let _config = configure_and_or_load("src/schema/table.tsv", &database, true, false).await;

    if Path::new("nanobot.toml").exists() {
        Err(String::from("nanobot.toml file already exists."))
    } else {
        let toml = include_str!("resources/default_config.toml");
        fs::write("nanobot.toml", toml).expect("Unable to write file");
        Ok(String::from("Initialized a Nanobot project"))
=======
    // load tables into database
    let path = "src/schema/table.tsv";
    match configure_and_or_load(path, database, true, false).await {
        Err(_x) => return Err(format!("Could not load from '{}'", path)),
        Ok(_x) => {}
>>>>>>> 809bda28
    }
    tracing::info!("Loaded '{}' using '{}'", database, path);

    Ok(String::from("Initialized a Nanobot project"))
}<|MERGE_RESOLUTION|>--- conflicted
+++ resolved
@@ -99,15 +99,8 @@
     Ok(())
 }
 
-<<<<<<< HEAD
 pub async fn init(config: &Config) -> Result<String, String> {
     let database = config.connection.to_owned();
-    match fs::create_dir_all("src/schema") {
-        Err(_x) => return Err(String::from("Couldn't create folder src/schema")),
-        Ok(_x) => {}
-    };
-=======
-pub async fn init(database: &str) -> Result<String, String> {
     // Fail if nanobot.toml or .nanobot.db exist
     let path = Path::new("nanobot.toml");
     if path.exists() {
@@ -116,14 +109,13 @@
             path.display()
         ));
     }
-    let path = Path::new(database);
+    let path = Path::new(&database);
     if path.exists() {
         return Err(format!(
             "Cannot init: '{}' database already exists",
             path.display()
         ));
     }
->>>>>>> 809bda28
 
     // Create default config nanobot.toml
     let path = Path::new("nanobot.toml");
@@ -168,7 +160,6 @@
         tracing::info!("Created '{}' file", path.display());
     }
 
-<<<<<<< HEAD
     //create database
     match File::create(&database) {
         Err(_x) => return Err(String::from("Couldn't create database")),
@@ -177,36 +168,15 @@
 
     //add database to .gitignore
     match add_to_gitignore(format!("{}*", &database).as_str()) {
-=======
-    match File::create(database) {
-        Err(_x) => return Err(format!("Could not create '{}'", database)),
-        Ok(_x) => {}
-    }
-
-    // add database to .gitignore
-    match add_to_gitignore(format!("{}*", database).as_str()) {
->>>>>>> 809bda28
         Err(x) => return Err(x),
         Ok(_x) => {}
     }
 
-<<<<<<< HEAD
-    //load tables into database
-    let _config = configure_and_or_load("src/schema/table.tsv", &database, true, false).await;
-
-    if Path::new("nanobot.toml").exists() {
-        Err(String::from("nanobot.toml file already exists."))
-    } else {
-        let toml = include_str!("resources/default_config.toml");
-        fs::write("nanobot.toml", toml).expect("Unable to write file");
-        Ok(String::from("Initialized a Nanobot project"))
-=======
     // load tables into database
     let path = "src/schema/table.tsv";
-    match configure_and_or_load(path, database, true, false).await {
+    match configure_and_or_load(path, &database, true, false).await {
         Err(_x) => return Err(format!("Could not load from '{}'", path)),
         Ok(_x) => {}
->>>>>>> 809bda28
     }
     tracing::info!("Loaded '{}' using '{}'", database, path);
 
